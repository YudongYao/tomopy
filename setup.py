#!/usr/bin/env python
# -*- coding: utf-8 -*-

import os, sys, glob, shutil, subprocess as sp
<<<<<<< HEAD
from setuptools import find_packages
=======
>>>>>>> 9e5f8617
from skbuild import setup
from skbuild.setuptools_wrap import create_skbuild_argparser
import argparse
import warnings

cmake_args = []
parser = argparse.ArgumentParser(add_help=False)
parser.add_argument("-h", "--help", help="Print help", action='store_true')

def add_bool_opt(opt, enable_opt, disable_opt):
    global cmake_args
    if enable_opt and disable_opt:
        msg = """\nWarning! python options for CMake argument '{}' was enabled \
AND disabled.\nGiving priority to disable...\n""".format(opt)
        warnings.warn(msg)
        enable_opt = False

    if enable_opt:
        cmake_args.append("-D{}:BOOL={}".format(opt, "ON"))
    if disable_opt:
        cmake_args.append("-D{}:BOOL={}".format(opt, "OFF"))

def add_option(lc_name, disp_name):
    global parser
    # enable option
    parser.add_argument("--enable-{}".format(lc_name), action='store_true',
                        help="Explicitly enable {} build".format(disp_name))
    # disable option
    parser.add_argument("--disable-{}".format(lc_name), action='store_true',
                        help="Explicitly disnable {} build".format(disp_name))

<<<<<<< HEAD
add_option("cuda", "CUDA")
add_option("nvtx", "NVTX (NVIDIA Nsight)")
=======
>>>>>>> 9e5f8617
add_option("arch", "Hardware optimized")
add_option("avx512", "AVX-512 optimized")
add_option("gperf", "gperftools")
add_option("timemory", "TiMemory")
<<<<<<< HEAD
add_option("sanitizer", "Enable sanitizer (default=leak)")

parser.add_argument("--sanitizer-type", default="leak",
                    help="Set the sanitizer type",
                    type=str, choices=["leak", "thread", "address", "memory"])
parser.add_argument("--cuda-arch", help="CUDA architecture flag",
                    type=int, default=35)

args, left = parser.parse_known_args()
# if help was requested, print these options and then add '--help' back
# into arguments so that the skbuild/setuptools argparse catches it
if args.help:
    parser.print_help()
    left.append("--help")
sys.argv = sys.argv[:1]+left

add_bool_opt("TOMOPY_USE_CUDA", args.enable_cuda, args.disable_cuda)
add_bool_opt("TOMOPY_USE_NVTX", args.enable_nvtx, args.disable_nvtx)
if args.enable_avx512 and not args.enable_arch:
    args.enable_arch = True
    args.disable_arch = False
add_bool_opt("TOMOPY_USE_ARCH", args.enable_arch, args.disable_arch)
add_bool_opt("TOMOPY_USE_AVX512", args.enable_avx512, args.disable_avx512)
add_bool_opt("TOMOPY_USE_GPERF", args.enable_gperf, args.disable_gperf)
add_bool_opt("TOMOPY_USE_TIMEMORY", args.enable_timemory, args.disable_timemory)
add_bool_opt("TOMOPY_USE_SANITIZER", args.enable_sanitizer, args.disable_sanitizer)

if args.enable_cuda:
    cmake_args.append("-DCUDA_ARCH={}".format(args.cuda_arch))

if args.enable_sanitizer:
    cmake_args.append("-DSANITIZER_TYPE:STRING={}".format(args.sanitizer_type))

=======
add_option("ittnotify", "ittnotify (VTune)")

args, left = parser.parse_known_args()
# if help was requested, print these options and then add '--help' back
# into arguments so that the skbuild/setuptools argparse catches it
if args.help:
    parser.print_help()
    left.append("--help")
sys.argv = sys.argv[:1]+left

if args.enable_avx512 and not args.enable_arch:
    args.enable_arch = True
    args.disable_arch = False
add_bool_opt("TOMOPY_USE_ARCH", args.enable_arch, args.disable_arch)
add_bool_opt("TOMOPY_USE_AVX512", args.enable_avx512, args.disable_avx512)
add_bool_opt("TOMOPY_USE_GPERF", args.enable_gperf, args.disable_gperf)
add_bool_opt("TOMOPY_USE_TIMEMORY", args.enable_timemory, args.disable_timemory)
add_bool_opt("TOMOPY_USE_ITTNOTIFY", args.enable_ittnotify, args.disable_ittnotify)

>>>>>>> 9e5f8617
if len(cmake_args) > 0:
    print("\n\n\tCMake arguments set via command line: {}\n".format(cmake_args))

setup(
    name='tomopy',
<<<<<<< HEAD
    packages=find_packages(exclude=['test*', 'benchmarking*']),
    version=open('VERSION').read().strip(),
    include_package_data=False,
=======
    packages=['tomopy'],
    package_dir={"": "src"},
    setup_requires=['setuptools_scm', 'setuptools_scm_git_archive'],
    use_scm_version=True,
    include_package_data=True,
>>>>>>> 9e5f8617
    zip_safe=False,
    author='Doga Gursoy',
    author_email='dgursoy@aps.anl.gov',
    description='Tomographic Reconstruction in Python.',
    keywords=['tomography', 'reconstruction', 'imaging'],
    url='http://tomopy.readthedocs.org',
    download_url='http://github.com/tomopy/tomopy.git',
    license='BSD-3',
    cmake_args=cmake_args,
    cmake_languages=('C'),
    platforms='Any',
    classifiers=[
        'Development Status :: 4 - Beta',
        'License :: OSI Approved :: BSD License',
        'Intended Audience :: Science/Research',
        'Intended Audience :: Education',
        'Intended Audience :: Developers',
        'Natural Language :: English',
        'Operating System :: OS Independent',
        'Programming Language :: Python :: 2',
        'Programming Language :: Python :: 2.7',
        'Programming Language :: Python :: 3',
        'Programming Language :: Python :: 3.5',
        'Programming Language :: Python :: 3.6',
        'Programming Language :: C']
)<|MERGE_RESOLUTION|>--- conflicted
+++ resolved
@@ -2,10 +2,6 @@
 # -*- coding: utf-8 -*-
 
 import os, sys, glob, shutil, subprocess as sp
-<<<<<<< HEAD
-from setuptools import find_packages
-=======
->>>>>>> 9e5f8617
 from skbuild import setup
 from skbuild.setuptools_wrap import create_skbuild_argparser
 import argparse
@@ -37,16 +33,12 @@
     parser.add_argument("--disable-{}".format(lc_name), action='store_true',
                         help="Explicitly disnable {} build".format(disp_name))
 
-<<<<<<< HEAD
 add_option("cuda", "CUDA")
 add_option("nvtx", "NVTX (NVIDIA Nsight)")
-=======
->>>>>>> 9e5f8617
 add_option("arch", "Hardware optimized")
 add_option("avx512", "AVX-512 optimized")
 add_option("gperf", "gperftools")
 add_option("timemory", "TiMemory")
-<<<<<<< HEAD
 add_option("sanitizer", "Enable sanitizer (default=leak)")
 
 parser.add_argument("--sanitizer-type", default="leak",
@@ -80,43 +72,16 @@
 if args.enable_sanitizer:
     cmake_args.append("-DSANITIZER_TYPE:STRING={}".format(args.sanitizer_type))
 
-=======
-add_option("ittnotify", "ittnotify (VTune)")
-
-args, left = parser.parse_known_args()
-# if help was requested, print these options and then add '--help' back
-# into arguments so that the skbuild/setuptools argparse catches it
-if args.help:
-    parser.print_help()
-    left.append("--help")
-sys.argv = sys.argv[:1]+left
-
-if args.enable_avx512 and not args.enable_arch:
-    args.enable_arch = True
-    args.disable_arch = False
-add_bool_opt("TOMOPY_USE_ARCH", args.enable_arch, args.disable_arch)
-add_bool_opt("TOMOPY_USE_AVX512", args.enable_avx512, args.disable_avx512)
-add_bool_opt("TOMOPY_USE_GPERF", args.enable_gperf, args.disable_gperf)
-add_bool_opt("TOMOPY_USE_TIMEMORY", args.enable_timemory, args.disable_timemory)
-add_bool_opt("TOMOPY_USE_ITTNOTIFY", args.enable_ittnotify, args.disable_ittnotify)
-
->>>>>>> 9e5f8617
 if len(cmake_args) > 0:
     print("\n\n\tCMake arguments set via command line: {}\n".format(cmake_args))
 
 setup(
     name='tomopy',
-<<<<<<< HEAD
-    packages=find_packages(exclude=['test*', 'benchmarking*']),
-    version=open('VERSION').read().strip(),
-    include_package_data=False,
-=======
     packages=['tomopy'],
     package_dir={"": "src"},
     setup_requires=['setuptools_scm', 'setuptools_scm_git_archive'],
     use_scm_version=True,
     include_package_data=True,
->>>>>>> 9e5f8617
     zip_safe=False,
     author='Doga Gursoy',
     author_email='dgursoy@aps.anl.gov',
