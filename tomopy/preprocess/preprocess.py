--- conflicted
+++ resolved
@@ -120,14 +120,9 @@
         return
 
     # Find the higest level possible.
-<<<<<<< HEAD
     if level is None:
         size = np.max(TomoObj.data.shape)
         level = int(np.ceil(np.log2(size)))
-=======
-    size = np.max(TomoObj.data.shape)
-    level = int(np.ceil(np.log2(size)))
->>>>>>> 332cca81
     
     # Create multi-processing object.
     multip = multiprocess(stripe_removal, num_processes=mp.cpu_count())
