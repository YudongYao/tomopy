--- conflicted
+++ resolved
@@ -93,30 +93,14 @@
     pool_size = dims / chunk_size + 1
 
     # Create multi-processing object.
-<<<<<<< HEAD
     multip = multiprocess(normalize,
                           num_processes=num_processors)
-=======
-    multip = multiprocess(normalize)
 	    
-    # Chunk size.
-    pool_size = mp.cpu_count()
-    dx, dy, dz = TomoObj.data.shape
-    chunk_size = dx / pool_size + 1
->>>>>>> d74285fb
-    
-    # Populate jobs.
-    for m in range(pool_size):
-        ind_start = m*chunk_size
-        ind_end = (m+1)*chunk_size
-<<<<<<< HEAD
-        if ind_start >= dims:
-=======
-        if ind_end > dx:
-            ind_end = dx
-            args = (TomoObj.data[ind_start:ind_end, :, :],
-                    avg_white, avg_dark, cutoff, ind_start, ind_end)
->>>>>>> d74285fb
+    # Populate jobs.
+    for m in range(pool_size):
+        ind_start = m*chunk_size
+        ind_end = (m+1)*chunk_size
+        if ind_start >= dims:
             break
         if ind_end > dims:
             ind_end = dims
