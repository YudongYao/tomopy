--- conflicted
+++ resolved
@@ -49,16 +49,12 @@
 from __future__ import (absolute_import, division, print_function,
                         unicode_literals)
 
-<<<<<<< HEAD
-__version__ = '1.3.0'
-=======
 from pkg_resources import get_distribution, DistributionNotFound
 try:
     __version__ = get_distribution(__name__).version
 except DistributionNotFound:
     # package is not installed
     pass
->>>>>>> 9e5f8617
 
 from ._fft_loader import fft_impl
 from tomopy.misc.corr import *
