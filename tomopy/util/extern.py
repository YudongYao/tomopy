#!/usr/bin/env python
# -*- coding: utf-8 -*-

# #########################################################################
# Copyright (c) 2015, UChicago Argonne, LLC. All rights reserved.         #
#                                                                         #
# Copyright 2015. UChicago Argonne, LLC. This software was produced       #
# under U.S. Government contract DE-AC02-06CH11357 for Argonne National   #
# Laboratory (ANL), which is operated by UChicago Argonne, LLC for the    #
# U.S. Department of Energy. The U.S. Government has rights to use,       #
# reproduce, and distribute this software.  NEITHER THE GOVERNMENT NOR    #
# UChicago Argonne, LLC MAKES ANY WARRANTY, EXPRESS OR IMPLIED, OR        #
# ASSUMES ANY LIABILITY FOR THE USE OF THIS SOFTWARE.  If software is     #
# modified to produce derivative works, such modified software should     #
# be clearly marked, so as not to confuse it with the version available   #
# from ANL.                                                               #
#                                                                         #
# Additionally, redistribution and use in source and binary forms, with   #
# or without modification, are permitted provided that the following      #
# conditions are met:                                                     #
#                                                                         #
#     * Redistributions of source code must retain the above copyright    #
#       notice, this list of conditions and the following disclaimer.     #
#                                                                         #
#     * Redistributions in binary form must reproduce the above copyright #
#       notice, this list of conditions and the following disclaimer in   #
#       the documentation and/or other materials provided with the        #
#       distribution.                                                     #
#                                                                         #
#     * Neither the name of UChicago Argonne, LLC, Argonne National       #
#       Laboratory, ANL, the U.S. Government, nor the names of its        #
#       contributors may be used to endorse or promote products derived   #
#       from this software without specific prior written permission.     #
#                                                                         #
# THIS SOFTWARE IS PROVIDED BY UChicago Argonne, LLC AND CONTRIBUTORS     #
# "AS IS" AND ANY EXPRESS OR IMPLIED WARRANTIES, INCLUDING, BUT NOT       #
# LIMITED TO, THE IMPLIED WARRANTIES OF MERCHANTABILITY AND FITNESS       #
# FOR A PARTICULAR PURPOSE ARE DISCLAIMED. IN NO EVENT SHALL UChicago     #
# Argonne, LLC OR CONTRIBUTORS BE LIABLE FOR ANY DIRECT, INDIRECT,        #
# INCIDENTAL, SPECIAL, EXEMPLARY, OR CONSEQUENTIAL DAMAGES (INCLUDING,    #
# BUT NOT LIMITED TO, PROCUREMENT OF SUBSTITUTE GOODS OR SERVICES;        #
# LOSS OF USE, DATA, OR PROFITS; OR BUSINESS INTERRUPTION) HOWEVER        #
# CAUSED AND ON ANY THEORY OF LIABILITY, WHETHER IN CONTRACT, STRICT      #
# LIABILITY, OR TORT (INCLUDING NEGLIGENCE OR OTHERWISE) ARISING IN       #
# ANY WAY OUT OF THE USE OF THIS SOFTWARE, EVEN IF ADVISED OF THE         #
# POSSIBILITY OF SUCH DAMAGE.                                             #
# #########################################################################

"""
Module for internal utility functions.
"""

from __future__ import (absolute_import, division, print_function,
                        unicode_literals)

import os.path
import ctypes
import glob
import tomopy.util.dtype as dtype
import tomopy.util.mproc as mproc
import logging

logger = logging.getLogger(__name__)


__author__ = "Doga Gursoy"
__copyright__ = "Copyright (c) 2015, UChicago Argonne, LLC."
__docformat__ = 'restructuredtext en'
__all__ = ['c_shared_lib',
           'c_project',
           'c_normalize_bg',
           'c_remove_stripe_sf,'
           'c_sample',
           'c_art',
           'c_bart',
           'c_fbp',
           'c_gridrec',
           'c_mlem',
           'c_osem',
           'c_ospml_hybrid',
           'c_ospml_quad',
           'c_pml_hybrid',
           'c_pml_quad',
           'c_sirt',
           'c_remove_ring']


def c_shared_lib(lib_name):
    """
    Get the path and import the C-shared library.
    """
    try:
        if os.name == 'nt':
            ext = '.pyd'
        else:
            ext = '.so'
        _fname = os.path.abspath(os.path.join(os.path.dirname(__file__), '..'))
        libpath = glob.glob(_fname + '/' + lib_name + '*' + ext)[0]
        return ctypes.CDLL(libpath)
    except (OSError, IndexError):
        logger.warning('OSError: Shared library missing.')


LIB_TOMOPY = c_shared_lib('libtomopy')


def c_normalize_bg(tomo, air):
    dt, dy, dx = tomo.shape

    LIB_TOMOPY.normalize_bg.restype = dtype.as_c_void_p()
    LIB_TOMOPY.normalize_bg(
        dtype.as_c_float_p(tomo),
        dtype.as_c_int(dt),
        dtype.as_c_int(dy),
        dtype.as_c_int(dx),
        dtype.as_c_int(air))


def c_remove_stripe_sf(tomo, size):
    dx, dy, dz = tomo.shape
    istart = 0
    iend = dy

    LIB_TOMOPY.remove_stripe_sf.restype = dtype.as_c_void_p()
    LIB_TOMOPY.remove_stripe_sf(
        dtype.as_c_float_p(tomo),
        dtype.as_c_int(dx),
        dtype.as_c_int(dy),
        dtype.as_c_int(dz),
        dtype.as_c_int(size),
        dtype.as_c_int(istart),
        dtype.as_c_int(iend))


def c_project(obj, center, tomo, theta):
    if len(obj.shape) == 2:
        # no y-axis (only one slice)
        oy = 1
        ox, oz = obj.shape
    else:
        oy, ox, oz = obj.shape

    if len(tomo.shape) == 2:
        # no y-axis (only one slice)
        dy = 1
        dt, dx = tomo.shape
    else:
        dy, dt, dx = tomo.shape

    LIB_TOMOPY.project.restype = dtype.as_c_void_p()
    LIB_TOMOPY.project(
        dtype.as_c_float_p(obj),
        dtype.as_c_int(oy),
        dtype.as_c_int(ox),
        dtype.as_c_int(oz),
        dtype.as_c_float_p(tomo),
        dtype.as_c_int(dy),
        dtype.as_c_int(dt),
        dtype.as_c_int(dx),
        dtype.as_c_float_p(center),
        dtype.as_c_float_p(theta))


def c_sample(mode, arr, dx, dy, dz, level, axis, out):
    LIB_TOMOPY.sample.restype = dtype.as_c_void_p()
    LIB_TOMOPY.sample(
        dtype.as_c_int(mode),
        dtype.as_c_float_p(arr),
        dtype.as_c_int(dx),
        dtype.as_c_int(dy),
        dtype.as_c_int(dz),
        dtype.as_c_int(level),
        dtype.as_c_int(axis),
        dtype.as_c_float_p(out))
    return out


def c_art(tomo, center, recon, theta, **kwargs):
    if len(tomo.shape) == 2:
        # no y-axis (only one slice)
        dy = 1
        dt, dx = tomo.shape
    else:
        dy, dt, dx = tomo.shape

    LIB_TOMOPY.art.restype = dtype.as_c_void_p()
    LIB_TOMOPY.art(
        dtype.as_c_float_p(tomo),
        dtype.as_c_int(dy),
        dtype.as_c_int(dt),
        dtype.as_c_int(dx),
        dtype.as_c_float_p(center),
        dtype.as_c_float_p(theta),
        dtype.as_c_float_p(recon),
        dtype.as_c_int(kwargs['num_gridx']),
        dtype.as_c_int(kwargs['num_gridy']),
        dtype.as_c_int(kwargs['num_iter']))


def c_bart(tomo, center, recon, theta, **kwargs):
    if len(tomo.shape) == 2:
        # no y-axis (only one slice)
        dy = 1
        dt, dx = tomo.shape
    else:
        dy, dt, dx = tomo.shape

    LIB_TOMOPY.bart.restype = dtype.as_c_void_p()
    LIB_TOMOPY.bart(
        dtype.as_c_float_p(tomo),
        dtype.as_c_int(dy),
        dtype.as_c_int(dt),
        dtype.as_c_int(dx),
        dtype.as_c_float_p(center),
        dtype.as_c_float_p(theta),
        dtype.as_c_float_p(recon),
        dtype.as_c_int(kwargs['num_gridx']),
        dtype.as_c_int(kwargs['num_gridy']),
        dtype.as_c_int(kwargs['num_iter']),
        dtype.as_c_int(kwargs['num_block']),
        dtype.as_c_float_p(kwargs['ind_block'])) #TODO: I think this should be int_p


def c_fbp(tomo, center, recon, theta, **kwargs):
    if len(tomo.shape) == 2:
        # no y-axis (only one slice)
        dy = 1
        dt, dx = tomo.shape
    else:
        dy, dt, dx = tomo.shape

    LIB_TOMOPY.fbp.restype = dtype.as_c_void_p()
    LIB_TOMOPY.fbp(
        dtype.as_c_float_p(tomo),
        dtype.as_c_int(dy),
        dtype.as_c_int(dt),
        dtype.as_c_int(dx),
        dtype.as_c_float_p(center),
        dtype.as_c_float_p(theta),
        dtype.as_c_float_p(recon),
        dtype.as_c_int(kwargs['num_gridx']),
        dtype.as_c_int(kwargs['num_gridy']),
        dtype.as_c_char_p(kwargs['filter_name']))
<<<<<<< HEAD
        dtype.as_c_float_p(kwargs['filter_par']), # filter_par
=======

>>>>>>> 938616f4

def c_gridrec(tomo, center, recon, theta, **kwargs):
    if len(tomo.shape) == 2:
        # no y-axis (only one slice)
        dy = 1
        dt, dx = tomo.shape
    else:
        dy, dt, dx = tomo.shape

    LIB_TOMOPY.gridrec.restype = dtype.as_c_void_p()
    LIB_TOMOPY.gridrec(
        dtype.as_c_float_p(tomo),
        dtype.as_c_int(dy),
        dtype.as_c_int(dt),
        dtype.as_c_int(dx),
        dtype.as_c_float_p(center),
        dtype.as_c_float_p(theta),
        dtype.as_c_float_p(recon),
        dtype.as_c_int(kwargs['num_gridx']),
        dtype.as_c_int(kwargs['num_gridy']),
        dtype.as_c_char_p(kwargs['filter_name']))
<<<<<<< HEAD
        dtype.as_c_float_p(kwargs['filter_par']), # filter_par
=======
>>>>>>> 938616f4
    return recon


def c_mlem(tomo, center, recon, theta, **kwargs):
    if len(tomo.shape) == 2:
        # no y-axis (only one slice)
        dy = 1
        dt, dx = tomo.shape
    else:
        dy, dt, dx = tomo.shape

    LIB_TOMOPY.mlem.restype = dtype.as_c_void_p()
    LIB_TOMOPY.mlem(
        dtype.as_c_float_p(tomo),
        dtype.as_c_int(dy),
        dtype.as_c_int(dt),
        dtype.as_c_int(dx),
        dtype.as_c_float_p(center),
        dtype.as_c_float_p(theta),
        dtype.as_c_float_p(recon),
        dtype.as_c_int(kwargs['num_gridx']),
        dtype.as_c_int(kwargs['num_gridy']),
        dtype.as_c_int(kwargs['num_iter']))


def c_osem(tomo, center, recon, theta, **kwargs):
    if len(tomo.shape) == 2:
        # no y-axis (only one slice)
        dy = 1
        dt, dx = tomo.shape
    else:
        dy, dt, dx = tomo.shape

    LIB_TOMOPY.osem.restype = dtype.as_c_void_p()
    LIB_TOMOPY.osem(
        dtype.as_c_float_p(tomo),
        dtype.as_c_int(dy),
        dtype.as_c_int(dt),
        dtype.as_c_int(dx),
        dtype.as_c_float_p(center),
        dtype.as_c_float_p(theta),
        dtype.as_c_float_p(recon),
        dtype.as_c_int(kwargs['num_gridx']),
        dtype.as_c_int(kwargs['num_gridy']),
        dtype.as_c_int(kwargs['num_iter']),
        dtype.as_c_int(kwargs['num_block']),
        dtype.as_c_float_p(kwargs['ind_block'])) #TODO: should be int?


def c_ospml_hybrid(tomo, center, recon, theta, **kwargs):
    if len(tomo.shape) == 2:
        # no y-axis (only one slice)
        dy = 1
        dt, dx = tomo.shape
    else:
        dy, dt, dx = tomo.shape

    LIB_TOMOPY.ospml_hybrid.restype = dtype.as_c_void_p()
    LIB_TOMOPY.ospml_hybrid(
        dtype.as_c_float_p(tomo),
        dtype.as_c_int(dy),
        dtype.as_c_int(dt),
        dtype.as_c_int(dx),
        dtype.as_c_float_p(center),
        dtype.as_c_float_p(theta),
        dtype.as_c_float_p(recon),
        dtype.as_c_int(kwargs['num_gridx']),
        dtype.as_c_int(kwargs['num_gridy']),
        dtype.as_c_int(kwargs['num_iter']),
        dtype.as_c_float_p(kwargs['reg_par']),
        dtype.as_c_int(kwargs['num_block']),
        dtype.as_c_float_p(kwargs['ind_block'])) #TODO: should be int?


def c_ospml_quad(tomo, center, recon, theta, **kwargs):
    if len(tomo.shape) == 2:
        # no y-axis (only one slice)
        dy = 1
        dt, dx = tomo.shape
    else:
        dy, dt, dx = tomo.shape

    LIB_TOMOPY.ospml_quad.restype = dtype.as_c_void_p()
    LIB_TOMOPY.ospml_quad(
        dtype.as_c_float_p(tomo),
        dtype.as_c_int(dy),
        dtype.as_c_int(dt),
        dtype.as_c_int(dx),
        dtype.as_c_float_p(center),
        dtype.as_c_float_p(theta),
        dtype.as_c_float_p(recon),
        dtype.as_c_int(kwargs['num_gridx']),
        dtype.as_c_int(kwargs['num_gridy']),
        dtype.as_c_int(kwargs['num_iter']),
        dtype.as_c_float_p(kwargs['reg_par']),
        dtype.as_c_int(kwargs['num_block']),
        dtype.as_c_float_p(kwargs['ind_block'])) #TODO: should be int?


def c_pml_hybrid(tomo, center, recon, theta, **kwargs):
    if len(tomo.shape) == 2:
        # no y-axis (only one slice)
        dy = 1
        dt, dx = tomo.shape
    else:
        dy, dt, dx = tomo.shape

    LIB_TOMOPY.pml_hybrid.restype = dtype.as_c_void_p()
    LIB_TOMOPY.pml_hybrid(
        dtype.as_c_float_p(tomo),
        dtype.as_c_int(dy),
        dtype.as_c_int(dt),
        dtype.as_c_int(dx),
        dtype.as_c_float_p(center),
        dtype.as_c_float_p(theta),
        dtype.as_c_float_p(recon),
        dtype.as_c_int(kwargs['num_gridx']),
        dtype.as_c_int(kwargs['num_gridy']),
        dtype.as_c_int(kwargs['num_iter']),
        dtype.as_c_float_p(kwargs['reg_par']))


def c_pml_quad(tomo, center, recon, theta, **kwargs):
    if len(tomo.shape) == 2:
        # no y-axis (only one slice)
        dy = 1
        dt, dx = tomo.shape
    else:
        dy, dt, dx = tomo.shape

    LIB_TOMOPY.pml_quad.restype = dtype.as_c_void_p()
    LIB_TOMOPY.pml_quad(
        dtype.as_c_float_p(tomo),
        dtype.as_c_int(dy),
        dtype.as_c_int(dt),
        dtype.as_c_int(dx),
        dtype.as_c_float_p(center),
        dtype.as_c_float_p(theta),
        dtype.as_c_float_p(recon),
        dtype.as_c_int(kwargs['num_gridx']),
        dtype.as_c_int(kwargs['num_gridy']),
        dtype.as_c_int(kwargs['num_iter']),
        dtype.as_c_float_p(kwargs['reg_par']))


def c_sirt(tomo, center, recon, theta, **kwargs):
    if len(tomo.shape) == 2:
        # no y-axis (only one slice)
        dy = 1
        dt, dx = tomo.shape
    else:
        dy, dt, dx = tomo.shape

    LIB_TOMOPY.sirt.restype = dtype.as_c_void_p()
    LIB_TOMOPY.sirt(
        dtype.as_c_float_p(tomo),
        dtype.as_c_int(dy),
        dtype.as_c_int(dt),
        dtype.as_c_int(dx),
        dtype.as_c_float_p(center),
        dtype.as_c_float_p(theta),
        dtype.as_c_float_p(recon),
        dtype.as_c_int(kwargs['num_gridx']),
        dtype.as_c_int(kwargs['num_gridy']),
        dtype.as_c_int(kwargs['num_iter']))


def c_remove_ring(rec, *args):
    istart = 0
    iend = rec.shape[0]
    LIB_TOMOPY.remove_ring.restype = dtype.as_c_void_p()
    LIB_TOMOPY.remove_ring(
        dtype.as_c_float_p(rec),
        dtype.as_c_float(args[0]),  # center_x
        dtype.as_c_float(args[1]),  # center_y
        dtype.as_c_int(args[2]),  # dx
        dtype.as_c_int(args[3]),  # dy
        dtype.as_c_int(args[4]),  # dz
        dtype.as_c_float(args[5]),  # thresh_max
        dtype.as_c_float(args[6]),  # thresh_min
        dtype.as_c_float(args[7]),  # thresh
        dtype.as_c_int(args[8]),  # theta_min
        dtype.as_c_int(args[9]),  # rwidth
        dtype.as_c_int(istart),  # istart
        dtype.as_c_int(iend))  # iend<|MERGE_RESOLUTION|>--- conflicted
+++ resolved
@@ -240,12 +240,8 @@
         dtype.as_c_float_p(recon),
         dtype.as_c_int(kwargs['num_gridx']),
         dtype.as_c_int(kwargs['num_gridy']),
-        dtype.as_c_char_p(kwargs['filter_name']))
-<<<<<<< HEAD
-        dtype.as_c_float_p(kwargs['filter_par']), # filter_par
-=======
-
->>>>>>> 938616f4
+        dtype.as_c_char_p(kwargs['filter_name']),
+        dtype.as_c_float_p(kwargs['filter_par'])) # filter_par
 
 def c_gridrec(tomo, center, recon, theta, **kwargs):
     if len(tomo.shape) == 2:
@@ -266,11 +262,8 @@
         dtype.as_c_float_p(recon),
         dtype.as_c_int(kwargs['num_gridx']),
         dtype.as_c_int(kwargs['num_gridy']),
-        dtype.as_c_char_p(kwargs['filter_name']))
-<<<<<<< HEAD
-        dtype.as_c_float_p(kwargs['filter_par']), # filter_par
-=======
->>>>>>> 938616f4
+        dtype.as_c_char_p(kwargs['filter_name']),
+        dtype.as_c_float_p(kwargs['filter_par']))
     return recon
 
 
