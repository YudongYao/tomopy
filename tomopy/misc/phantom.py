#!/usr/bin/env python
# -*- coding: utf-8 -*-

# #########################################################################
# Copyright (c) 2015-2019, UChicago Argonne, LLC. All rights reserved.    #
#                                                                         #
# Copyright 2015-2019. UChicago Argonne, LLC. This software was produced  #
# under U.S. Government contract DE-AC02-06CH11357 for Argonne National   #
# Laboratory (ANL), which is operated by UChicago Argonne, LLC for the    #
# U.S. Department of Energy. The U.S. Government has rights to use,       #
# reproduce, and distribute this software.  NEITHER THE GOVERNMENT NOR    #
# UChicago Argonne, LLC MAKES ANY WARRANTY, EXPRESS OR IMPLIED, OR        #
# ASSUMES ANY LIABILITY FOR THE USE OF THIS SOFTWARE.  If software is     #
# modified to produce derivative works, such modified software should     #
# be clearly marked, so as not to confuse it with the version available   #
# from ANL.                                                               #
#                                                                         #
# Additionally, redistribution and use in source and binary forms, with   #
# or without modification, are permitted provided that the following      #
# conditions are met:                                                     #
#                                                                         #
#     * Redistributions of source code must retain the above copyright    #
#       notice, this list of conditions and the following disclaimer.     #
#                                                                         #
#     * Redistributions in binary form must reproduce the above copyright #
#       notice, this list of conditions and the following disclaimer in   #
#       the documentation and/or other materials provided with the        #
#       distribution.                                                     #
#                                                                         #
#     * Neither the name of UChicago Argonne, LLC, Argonne National       #
#       Laboratory, ANL, the U.S. Government, nor the names of its        #
#       contributors may be used to endorse or promote products derived   #
#       from this software without specific prior written permission.     #
#                                                                         #
# THIS SOFTWARE IS PROVIDED BY UChicago Argonne, LLC AND CONTRIBUTORS     #
# "AS IS" AND ANY EXPRESS OR IMPLIED WARRANTIES, INCLUDING, BUT NOT       #
# LIMITED TO, THE IMPLIED WARRANTIES OF MERCHANTABILITY AND FITNESS       #
# FOR A PARTICULAR PURPOSE ARE DISCLAIMED. IN NO EVENT SHALL UChicago     #
# Argonne, LLC OR CONTRIBUTORS BE LIABLE FOR ANY DIRECT, INDIRECT,        #
# INCIDENTAL, SPECIAL, EXEMPLARY, OR CONSEQUENTIAL DAMAGES (INCLUDING,    #
# BUT NOT LIMITED TO, PROCUREMENT OF SUBSTITUTE GOODS OR SERVICES;        #
# LOSS OF USE, DATA, OR PROFITS; OR BUSINESS INTERRUPTION) HOWEVER        #
# CAUSED AND ON ANY THEORY OF LIABILITY, WHETHER IN CONTRACT, STRICT      #
# LIABILITY, OR TORT (INCLUDING NEGLIGENCE OR OTHERWISE) ARISING IN       #
# ANY WAY OUT OF THE USE OF THIS SOFTWARE, EVEN IF ADVISED OF THE         #
# POSSIBILITY OF SUCH DAMAGE.                                             #
# #########################################################################

"""
Module for generating synthetic phantoms.
"""

from __future__ import (absolute_import, division, print_function,
                        unicode_literals)

import numpy as np
import skimage
import skimage.transform
import tifffile
import os.path
import logging

logger = logging.getLogger(__name__)


__author__ = "Doga Gursoy"
__copyright__ = "Copyright (c) 2015, UChicago Argonne, LLC."
__docformat__ = 'restructuredtext en'
__all__ = ['baboon',
           'barbara',
           'cameraman',
           'checkerboard',
           'lena',
           'peppers',
           'shepp2d',
           'shepp3d',
           'phantom']


DATA_PATH = os.path.abspath(
    os.path.join(os.path.dirname(__file__), '..', 'data'))

try:
    resize_kwargs = {'anti_aliasing': False}
<<<<<<< HEAD
    ignore = skimage.transform.resize(np.zeros(5), 2, mode='constant',
=======
    ignore = skimage.transform.resize(np.zeros(5), [2], mode='constant',
>>>>>>> 9e5f8617
                                      **resize_kwargs)
except TypeError:
    logger.debug("Determined that the anti_aliasing keyword is not needed.")
    resize_kwargs = dict()


def baboon(size=512, dtype='float32'):
    """
    Load test baboon image array.

    Parameters
    ----------
    size : int or tuple of int, optional
        Size of the output image.
    dtype : str, optional
        The desired data-type for the array.

    Returns
    -------
    ndarray
        Output 3D test image.
    """
    size = _totuple(size, 2)
    fname = os.path.join(DATA_PATH, 'baboon.tif')
    im = tifffile.imread(fname)
    im = skimage.transform.resize(im, size, order=3,
                                  preserve_range=True, mode='constant',
                                  **resize_kwargs)
    im = np.expand_dims(im, 0)
    im = im.astype(dtype)
    return im


def barbara(size=512, dtype='float32'):
    """
    Load test Barbara image array.

    Parameters
    ----------
    size : int or tuple of int, optional
        Size of the output image.
    dtype : str, optional
        The desired data-type for the array.

    Returns
    -------
    ndarray
        Output 3D test image.
    """
    size = _totuple(size, 2)
    fname = os.path.join(DATA_PATH, 'barbara.tif')
    im = tifffile.imread(fname)
    im = skimage.transform.resize(im, size, order=3,
                                  preserve_range=True, mode='constant',
                                  **resize_kwargs)
    im = np.expand_dims(im, 0)
    return im.astype(dtype)


def cameraman(size=512, dtype='float32'):
    """
    Load test cameraman image array.

    Parameters
    ----------
    size : int or tuple of int, optional
        Size of the output image.
    dtype : str, optional
        The desired data-type for the array.

    Returns
    -------
    ndarray
        Output 3D test image.
    """
    size = _totuple(size, 2)
    fname = os.path.join(DATA_PATH, 'cameraman.tif')
    im = tifffile.imread(fname)
    im = skimage.transform.resize(im, size, order=3,
                                  preserve_range=True, mode='constant',
                                  **resize_kwargs)
    im = np.expand_dims(im, 0)
    return im.astype(dtype)


def checkerboard(size=512, dtype='float32'):
    """
    Load test checkerboard image array.

    Parameters
    ----------
    size : int or tuple of int, optional
        Size of the output image.
    dtype : str, optional
        The desired data-type for the array.

    Returns
    -------
    ndarray
        Output 3D test image.
    """
    size = _totuple(size, 2)
    fname = os.path.join(DATA_PATH, 'checkerboard.tif')
    im = tifffile.imread(fname)
    im = skimage.transform.resize(im, size, order=3,
                                  preserve_range=True, mode='constant',
                                  **resize_kwargs)
    im = np.expand_dims(im, 0)
    return im.astype(dtype)


def lena(size=512, dtype='float32'):
    """
    Load test Lena image array.

    Parameters
    ----------
    size : int or tuple of int, optional
        Size of the output image.
    dtype : str, optional
        The desired data-type for the array.

    Returns
    -------
    ndarray
        Output 3D test image.
    """
    size = _totuple(size, 2)
    fname = os.path.join(DATA_PATH, 'lena.tif')
    im = tifffile.imread(fname)
    im = skimage.transform.resize(im, size, order=3,
                                  preserve_range=True, mode='constant',
                                  **resize_kwargs)
    im = np.expand_dims(im, 0)
    return im.astype(dtype)


def peppers(size=512, dtype='float32'):
    """
    Load test peppers image array.

    Parameters
    ----------
    size : int or tuple of int, optional
        Size of the output image.
    dtype : str, optional
        The desired data-type for the array.

    Returns
    -------
    ndarray
        Output 3D test image.
    """
    size = _totuple(size, 2)
    fname = os.path.join(DATA_PATH, 'peppers.tif')
    im = tifffile.imread(fname)
    im = skimage.transform.resize(im, size, order=3,
                                  preserve_range=True, mode='constant',
                                  **resize_kwargs)
    im = np.expand_dims(im, 0)
    return im.astype(dtype)


def shepp2d(size=512, dtype='float32'):
    """
    Load test Shepp-Logan image array.

    Parameters
    ----------
    size : int or tuple of int, optional
        Size of the output image.
    dtype : str, optional
        The desired data-type for the array.

    Returns
    -------
    ndarray
        Output 3D test image.
    """
    size = _totuple(size, 2)
    fname = os.path.join(DATA_PATH, 'shepp2d.tif')
    im = tifffile.imread(fname)
    im = skimage.transform.resize(im, size, order=3,
                                  preserve_range=True, mode='constant',
                                  **resize_kwargs)
    im = np.expand_dims(im, 0)
    return im.astype(dtype)


def _totuple(size, dim):
    """
    Converts size to tuple.
    """
    if not isinstance(size, tuple):
        if dim == 2:
            size = (size, size)
        elif dim == 3:
            size = (size, size, size)
    return size


def shepp3d(size=128, dtype='float32'):
    """
    Load 3D Shepp-Logan image array.

    Parameters
    ----------
    size : int or tuple, optional
        Size of the 3D data.
    dtype : str, optional
        The desired data-type for the array.

    Returns
    -------
    ndarray
        Output 3D test image.
    """
    size = _totuple(size, 3)
    shepp_params = _array_to_params(_get_shepp_array())
    return phantom(size, shepp_params, dtype).clip(0, np.inf)


def phantom(size, params, dtype='float32'):
    """
    Generate a cube of given size using a list of ellipsoid parameters.

    Parameters
    ----------
    size: tuple of int
        Size of the output cube.
    params: list of dict
        List of dictionaries with the parameters defining the ellipsoids
        to include in the cube.
    dtype: str, optional
        Data type of the output ndarray.

    Returns
    -------
    ndarray
        3D object filled with the specified ellipsoids.
    """
    # instantiate ndarray cube
    obj = np.zeros(size, dtype=dtype)

    # define coords
    coords = _define_coords(size)

    # recursively add ellipsoids to cube
    for param in params:
        _ellipsoid(param, out=obj, coords=coords)
    return obj


def _ellipsoid(params, shape=None, out=None, coords=None):
    """
    Generate a cube containing an ellipsoid defined by its parameters.
    If out is given, fills the given cube instead of creating a new one.
    """
    # handle inputs
    if shape is None and out is None:
        raise ValueError("You need to set shape or out")
    if out is None:
        out = np.zeros(shape)
    if shape is None:
        shape = out.shape
    if len(shape) == 1:
        shape = shape, shape, shape
    elif len(shape) == 2:
        shape = shape[0], shape[1], 1
    elif len(shape) > 3:
        raise ValueError("input shape must be lower or equal to 3")
    if coords is None:
        coords = _define_coords(shape)

    # rotate coords
    coords = _transform(coords, params)

    # recast as ndarray
    coords = np.asarray(coords)
    np.square(coords, out=coords)
    ellip_mask = coords.sum(axis=0) <= 1.
    ellip_mask.resize(shape)

    # fill ellipsoid with value
    out[ ellip_mask ] += params['A']
    return out


def _rotation_matrix(p):
    """
    Defines an Euler rotation matrix from angles phi, theta and psi.
    """
    cphi = np.cos(np.radians(p['phi']))
    sphi = np.sin(np.radians(p['phi']))
    ctheta = np.cos(np.radians(p['theta']))
    stheta = np.sin(np.radians(p['theta']))
    cpsi = np.cos(np.radians(p['psi']))
    spsi = np.sin(np.radians(p['psi']))
    alpha = [[cpsi * cphi - ctheta * sphi * spsi,
              cpsi * sphi + ctheta * cphi * spsi,
              spsi * stheta],
             [-spsi * cphi - ctheta * sphi * cpsi,
              -spsi * sphi + ctheta * cphi * cpsi,
              cpsi * stheta],
             [stheta * sphi,
              -stheta * cphi,
              ctheta]]
    return np.asarray(alpha)


def _define_coords(shape):
    """
    Generate a tuple of coords in 3D with a given shape.
    """
    mgrid = np.lib.index_tricks.nd_grid()
    cshape = np.asarray(1j) * shape
    x, y, z = mgrid[-1:1:cshape[0], -1:1:cshape[1], -1:1:cshape[2]]
    return x, y, z


def _transform(coords, p):
    """
    Apply rotation, translation and rescaling to a 3-tuple of coords.
    """
    alpha = _rotation_matrix(p)
    out_coords = np.tensordot(alpha, coords, axes=1)
    _shape = (3,) + (1,) * ( out_coords.ndim - 1 )
    _dt = out_coords.dtype
    M0 = np.array([p['x0'], p['y0'], p['z0']], dtype=_dt).reshape(_shape)
    sc = np.array([p['a'], p['b'], p['c']], dtype=_dt).reshape(_shape)
    out_coords -= M0
    out_coords /= sc
    return out_coords


def _get_shepp_array():
    """
    Returns the parameters for generating modified Shepp-Logan phantom.
    """
    shepp_array = [
        [1.,  .6900, .920, .810,   0.,     0.,   0.,   90.,   90.,   90.],
        [-.8, .6624, .874, .780,   0., -.0184,   0.,   90.,   90.,   90.],
        [-.2, .1100, .310, .220,  .22,     0.,   0., -108.,   90.,  100.],
        [-.2, .1600, .410, .280, -.22,     0.,   0.,  108.,   90.,  100.],
        [.1,  .2100, .250, .410,   0.,    .35, -.15,   90.,   90.,   90.],
        [.1,  .0460, .046, .050,   0.,     .1,  .25,   90.,   90.,   90.],
        [.1,  .0460, .046, .050,   0.,    -.1,  .25,   90.,   90.,   90.],
        [.1,  .0460, .023, .050, -.08,  -.605,   0.,   90.,   90.,   90.],
        [.1,  .0230, .023, .020,   0.,  -.606,   0.,   90.,   90.,   90.],
        [.1,  .0230, .046, .020,  .06,  -.605,   0.,   90.,   90.,   90.]]
    return shepp_array


def _array_to_params(array):
    """
    Converts list to a dictionary.
    """
    # mandatory parameters to define an ellipsoid
    params_tuple = [
        'A',
        'a', 'b', 'c',
        'x0', 'y0', 'z0',
        'phi', 'theta', 'psi']

    array = np.asarray(array)
    out = []
    for i in range(array.shape[0]):
        tmp = dict()
        for k, j in zip(params_tuple, list(range(array.shape[1]))):
            tmp[k] = array[i, j]
        out.append(tmp)
    return out<|MERGE_RESOLUTION|>--- conflicted
+++ resolved
@@ -82,11 +82,7 @@
 
 try:
     resize_kwargs = {'anti_aliasing': False}
-<<<<<<< HEAD
-    ignore = skimage.transform.resize(np.zeros(5), 2, mode='constant',
-=======
     ignore = skimage.transform.resize(np.zeros(5), [2], mode='constant',
->>>>>>> 9e5f8617
                                       **resize_kwargs)
 except TypeError:
     logger.debug("Determined that the anti_aliasing keyword is not needed.")
