--- conflicted
+++ resolved
@@ -50,89 +50,4 @@
     
     def thompson_corr(self):
         _thompson_corr = np.squeeze(self._f[self.element+'/thompson_corr'][:])
-        return _thompson_corr
-
-
-<<<<<<< HEAD
-class Compound():
-    def __init__(self, compound, density):
-        self.compound = compound
-        self.density = density
-    
-    def mass_ratio(self):
-        elem_name = {'Al':'aluminium',
-                     'Be':'beryllium',
-                     'Cd':'cadmium',
-                     'Ca':'calcium',
-                     'C':'carbon',
-                     'Cs':'cesium',
-                     'Cl':'chlorine',
-                     'F':'fluorine',
-                     'Au':'gold',
-                     'H':'hydrogen',
-                     'I':'iodine',
-                     'Fe':'iron',
-                     'Pb':'lead',
-                     'Mg':'magnesium',
-                     'N':'nitrogen',
-                     'O':'oxygen',
-                     'P':'phosphorus',
-                     'K':'potassium',
-                     'Si':'silicon',
-                     'Na':'sodium',
-                     'S':'sulphur',
-                     'Zn':'zinc'}
-        
-        all_matches = re.findall('[A-Z][a-z]?|[0-9]+', self.compound)
-        elems = re.findall('[A-Z][a-z]?', self.compound)
-        quant = re.findall('\d+', self.compound)
-        num_elems = len(elems)
-        count_elems = np.ones(num_elems)
-        
-        count = 0
-        num_counts = 0
-        for each in all_matches:
-            if re.match('\d+', each):
-                count_elems[count-1] = quant[num_counts]
-                num_counts += 1
-                count -= 1
-            count += 1
-        
-        _f = h5py.File('elements.h5', 'r')
-        _atomic_weight = np.zeros(num_elems)
-        for m in range(num_elems):
-            _atomic_weight[m] = np.squeeze(_f[elem_name[elems[m]]+'/atomic_weight'][:])
-        
-        mass_ratio = np.zeros(num_elems)
-        for m in range(num_elems):
-            mass_ratio[m] = _atomic_weight[m] * count_elems[m] / np.dot(_atomic_weight, count_elems)
-        return mass_ratio
-    
-    def atom_concentration(self, energy):
-        pass
-    
-    def total_attenuation(self, energy):
-        pass
-        
-    def photo_absorption(self, energy):
-        pass
-    
-    def compton_scattering(self, energy):
-        pass
-    
-    def refractive_index(self, energy):
-        pass
-    
-    def electron_density(self, energy):
-        pass
-
-
-
-=======
->>>>>>> dc1ffe00
-
-
-
-
-
-
+        return _thompson_corr