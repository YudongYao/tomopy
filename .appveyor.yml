--- conflicted
+++ resolved
@@ -10,12 +10,8 @@
   - git config --global core.autocrlf input
 shallow_clone: true
 environment:
-<<<<<<< HEAD
   # these variables are common to all jobs
-  MINGW_PATH: "C:\\mingw-w64\\x86_64-7.2.0-posix-seh-rt_v5-rev1\\mingw64"
   TOMOPY_USE_C_ALGORITHMS: "1"
-=======
->>>>>>> 9e5f8617
   matrix:
     - PYTHON_VERSION: "3.6"
       MINICONDA: "C:\\Miniconda36-x64"
@@ -27,20 +23,12 @@
   - "%MINICONDA%\\Scripts\\activate.bat"
   - conda config --set always_yes True
   - conda config --add channels jrmadsen
-<<<<<<< HEAD
-  - conda update conda
-  - "conda install
-    python=%PYTHON_VERSION% mkl-devel mkl mingw make setuptools
-    nose dxchange mkl_fft numexpr numpy
-    scipy scikit-image scikit-build six"
-=======
   - conda config --add channels conda-forge
   - conda update conda  # required in order to find mkl-devel
   - >
       conda install python=%PYTHON_VERSION%
       --file envs/requirements-all.txt
       --file envs/requirements-win-build.txt
->>>>>>> 9e5f8617
   # Check that we have the expected version and architecture for Python
   - conda info -a
   - "python --version"
