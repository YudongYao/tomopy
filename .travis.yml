language: python
os:
  - linux
<<<<<<< HEAD
dist: xenial
sudo: false
env:
  global:
    - PATH=${HOME}/miniconda/bin:${PATH}
    - LD_LIBRARY_PATH=${HOME}/miniconda/lib
    - PYCTEST_ARGS='--pyctest-submit --pyctest-jobs=1 --pyctest-site=Travis -- -VV'
    - TOMOPY_USE_C_ALGORITHMS=1
before_install:
  - wget https://repo.continuum.io/miniconda/Miniconda3-latest-Linux-x86_64.sh -O miniconda.sh
  - bash miniconda.sh -b -p ${HOME}/miniconda
  - export PATH="${HOME}/miniconda/bin:${PATH}"
  - source activate base
  - conda config --set always_yes yes
  - conda update -n base conda
install:
  - PYTHON_TAG=$(echo ${TRAVIS_PYTHON_VERSION} | sed 's/\.//g')
  - conda env create -n tomopy -f envs/tomopy-python${PYTHON_TAG}.yml
  - conda activate tomopy
  - conda info -a
  - conda list --explicit
  - echo "C compiler = ${CC}"
  - echo "CXX compiler = ${CXX}"
  - ./pyctest_tomopy.py --disable-phantom-tests --disable-cuda ${PYCTEST_ARGS}
=======
sudo: false
env:
  matrix:
    - PYTHON_VERSION="2.7"
    - PYTHON_VERSION="3.6"
    - PYTHON_VERSION="3.7"
  global:
    - PATH=${HOME}/miniconda/bin:${PATH}
    - LD_LIBRARY_PATH=${HOME}/miniconda/lib
    - PYCTEST_ARGS='--pyctest-submit --pyctest-jobs=1 --pyctest-site=Travis'
before_install:
  - if [[ "$PYTHON_VERSION" == "2.7" ]]; then
      wget https://repo.continuum.io/miniconda/Miniconda2-latest-Linux-x86_64.sh -O miniconda.sh;
    else
      wget https://repo.continuum.io/miniconda/Miniconda3-latest-Linux-x86_64.sh -O miniconda.sh;
    fi
  - bash miniconda.sh -b -p ${HOME}/miniconda
  - export PATH="${HOME}/miniconda/bin:${PATH}"
  - conda config --set always_yes yes
install:
  - conda config --add channels jrmadsen
  - conda config --add channels conda-forge
  - >
      conda install python=$PYTHON_VERSION
      --file envs/requirements-all.txt
      --file envs/requirements-unix-build.txt
      --file envs/requirements-bench.txt
  - if [[ "$PYTHON_VERSION" == "2.7" ]]; then
      conda install python-coveralls --file envs/requirements-py27.txt;
    fi
  - conda info -a
  - conda list --explicit
  - ./pyctest_tomopy.py --disable-phantom-tests ${PYCTEST_ARGS} -- -VV
>>>>>>> 9e5f8617
script:
  - cd test/
  - coverage run $(which nosetests)
after_success:
  - coveralls<|MERGE_RESOLUTION|>--- conflicted
+++ resolved
@@ -1,32 +1,6 @@
 language: python
 os:
   - linux
-<<<<<<< HEAD
-dist: xenial
-sudo: false
-env:
-  global:
-    - PATH=${HOME}/miniconda/bin:${PATH}
-    - LD_LIBRARY_PATH=${HOME}/miniconda/lib
-    - PYCTEST_ARGS='--pyctest-submit --pyctest-jobs=1 --pyctest-site=Travis -- -VV'
-    - TOMOPY_USE_C_ALGORITHMS=1
-before_install:
-  - wget https://repo.continuum.io/miniconda/Miniconda3-latest-Linux-x86_64.sh -O miniconda.sh
-  - bash miniconda.sh -b -p ${HOME}/miniconda
-  - export PATH="${HOME}/miniconda/bin:${PATH}"
-  - source activate base
-  - conda config --set always_yes yes
-  - conda update -n base conda
-install:
-  - PYTHON_TAG=$(echo ${TRAVIS_PYTHON_VERSION} | sed 's/\.//g')
-  - conda env create -n tomopy -f envs/tomopy-python${PYTHON_TAG}.yml
-  - conda activate tomopy
-  - conda info -a
-  - conda list --explicit
-  - echo "C compiler = ${CC}"
-  - echo "CXX compiler = ${CXX}"
-  - ./pyctest_tomopy.py --disable-phantom-tests --disable-cuda ${PYCTEST_ARGS}
-=======
 sudo: false
 env:
   matrix:
@@ -37,6 +11,7 @@
     - PATH=${HOME}/miniconda/bin:${PATH}
     - LD_LIBRARY_PATH=${HOME}/miniconda/lib
     - PYCTEST_ARGS='--pyctest-submit --pyctest-jobs=1 --pyctest-site=Travis'
+    - TOMOPY_USE_C_ALGORITHMS=1
 before_install:
   - if [[ "$PYTHON_VERSION" == "2.7" ]]; then
       wget https://repo.continuum.io/miniconda/Miniconda2-latest-Linux-x86_64.sh -O miniconda.sh;
@@ -59,8 +34,9 @@
     fi
   - conda info -a
   - conda list --explicit
+  - echo "C compiler = ${CC}"
+  - echo "CXX compiler = ${CXX}"
   - ./pyctest_tomopy.py --disable-phantom-tests ${PYCTEST_ARGS} -- -VV
->>>>>>> 9e5f8617
 script:
   - cd test/
   - coverage run $(which nosetests)
