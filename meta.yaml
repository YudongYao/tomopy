package:
  name: tomopy
  version: '1.1.2'

source:
  git_url: https://github.com/tomopy/tomopy.git

  
build:
  number: 0

requirements:
  build:
    - mkl-devel
    - python
    - setuptools

  run:
    - python
    - numpy
    - h5py
    - scipy
    - six
    - mkl_fft
    - scikit-image
    - pywavelets
<<<<<<< HEAD
=======
    - mkl
    - mkl_fft
>>>>>>> 85569dc1
    - dxchange
    - numexpr
    - futures # [py2k]
    
test:
  # Python imports
  imports:
    - tomopy
    - tomopy.misc
    - tomopy.misc.corr
    - tomopy.misc.morph
    - tomopy.misc.phantom
    - tomopy.prep
    - tomopy.prep.alignment
    - tomopy.prep.normalize
    - tomopy.prep.phase
    - tomopy.prep.stripe
    - tomopy.recon
    - tomopy.recon.algorithm
    - tomopy.recon.rotation
    - tomopy.util
    - tomopy.util.dtype
    - tomopy.util.extern
    - tomopy.util.mproc

about:
  home: http://tomopy.readthedocs.org
  license: BSD-3
  summary: 'Tomographic reconstruction in Python.'

# See
# http://docs.continuum.io/conda/build.html for
# more information about meta.yaml
<|MERGE_RESOLUTION|>--- conflicted
+++ resolved
@@ -21,14 +21,10 @@
     - h5py
     - scipy
     - six
-    - mkl_fft
     - scikit-image
     - pywavelets
-<<<<<<< HEAD
-=======
     - mkl
     - mkl_fft
->>>>>>> 85569dc1
     - dxchange
     - numexpr
     - futures # [py2k]
